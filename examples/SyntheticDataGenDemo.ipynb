{
 "cells": [
  {
   "metadata": {
    "ExecuteTime": {
     "end_time": "2024-09-24T11:35:34.185659Z",
     "start_time": "2024-09-24T11:35:32.625618Z"
    }
   },
   "cell_type": "code",
   "source": [
    "import os\n",
    "from dotenv import load_dotenv\n",
    "from models import IndoxApi\n",
    "load_dotenv()\n",
    "INDOX_API_KEY = os.getenv(\"INDOX_API_KEY\")"
   ],
   "id": "ad8ebcee4ff35d0e",
   "outputs": [],
   "execution_count": 1
  },
  {
   "metadata": {},
   "cell_type": "markdown",
   "source": "## Generate data from LLm without data",
   "id": "8677c8c36435f44c"
  },
  {
   "cell_type": "code",
   "id": "initial_id",
   "metadata": {
    "collapsed": true,
    "ExecuteTime": {
     "end_time": "2024-09-24T11:35:40.818257Z",
     "start_time": "2024-09-24T11:35:34.185659Z"
    }
   },
   "source": [
    "from IndoxGen.SynthCore.SynthDataGen import DataFromPrompt\n",
    "from IndoxGen.SynthCore.SynthDataGen import DataGenerationPrompt\n",
    "\n",
    "\n",
    "user_prompt = \"Generate a dataset with 3 column and 3 row about astronomy.\"\n",
    "\n",
    "LLM = IndoxApi(api_key=INDOX_API_KEY)\n",
    "instruction = DataGenerationPrompt.get_instruction(user_prompt)\n",
    "\n",
    "data_generator = DataFromPrompt(\n",
    "    prompt_name=\"Generate Research Paper Abstracts\",\n",
    "    args={\n",
    "        \"llm\": LLM,\n",
    "        \"n\": 1,\n",
    "       \"instruction\": instruction,\n",
    "    },\n",
    "    outputs={\"generations\": \"generate\"},\n",
    "\n",
    ")\n",
    "\n",
    "generated_df = data_generator.run()\n",
    "\n",
    "print(generated_df)\n",
    "data_generator.save_to_excel(\"output_data.xlsx\")\n"
   ],
   "outputs": [
    {
     "name": "stdout",
     "output_type": "stream",
     "text": [
      "\u001B[32mINFO\u001B[0m: \u001B[1mGenerated DataFrame with shape: (3, 3)\u001B[0m\n",
      "    Celestial Body  Distance from Earth (light years)      Discovery Method\n",
      "0  Exoplanet Xylon                                 42    Transit Photometry\n",
      "1   Nebula Whisper                               1500   Radio Wave Analysis\n",
      "2   Asteroid Drift                                320  Spectroscopic Survey\n",
      "\u001B[32mINFO\u001B[0m: \u001B[1mDataFrame saved to Excel file at: output_data.xlsx\u001B[0m\n"
     ]
    }
   ],
   "execution_count": 2
  },
  {
   "metadata": {
    "ExecuteTime": {
     "end_time": "2024-09-24T11:35:40.856382Z",
     "start_time": "2024-09-24T11:35:40.818257Z"
    }
   },
   "cell_type": "code",
   "source": "generated_df",
   "id": "bbdfa31d1e446249",
   "outputs": [
    {
     "data": {
      "text/plain": [
       "    Celestial Body  Distance from Earth (light years)      Discovery Method\n",
       "0  Exoplanet Xylon                                 42    Transit Photometry\n",
       "1   Nebula Whisper                               1500   Radio Wave Analysis\n",
       "2   Asteroid Drift                                320  Spectroscopic Survey"
      ],
      "text/html": [
       "<div>\n",
       "<style scoped>\n",
       "    .dataframe tbody tr th:only-of-type {\n",
       "        vertical-align: middle;\n",
       "    }\n",
       "\n",
       "    .dataframe tbody tr th {\n",
       "        vertical-align: top;\n",
       "    }\n",
       "\n",
       "    .dataframe thead th {\n",
       "        text-align: right;\n",
       "    }\n",
       "</style>\n",
       "<table border=\"1\" class=\"dataframe\">\n",
       "  <thead>\n",
       "    <tr style=\"text-align: right;\">\n",
       "      <th></th>\n",
       "      <th>Celestial Body</th>\n",
       "      <th>Distance from Earth (light years)</th>\n",
       "      <th>Discovery Method</th>\n",
       "    </tr>\n",
       "  </thead>\n",
       "  <tbody>\n",
       "    <tr>\n",
       "      <th>0</th>\n",
       "      <td>Exoplanet Xylon</td>\n",
       "      <td>42</td>\n",
       "      <td>Transit Photometry</td>\n",
       "    </tr>\n",
       "    <tr>\n",
       "      <th>1</th>\n",
       "      <td>Nebula Whisper</td>\n",
       "      <td>1500</td>\n",
       "      <td>Radio Wave Analysis</td>\n",
       "    </tr>\n",
       "    <tr>\n",
       "      <th>2</th>\n",
       "      <td>Asteroid Drift</td>\n",
       "      <td>320</td>\n",
       "      <td>Spectroscopic Survey</td>\n",
       "    </tr>\n",
       "  </tbody>\n",
       "</table>\n",
       "</div>"
      ]
     },
     "execution_count": 3,
     "metadata": {},
     "output_type": "execute_result"
    }
   ],
   "execution_count": 3
  },
  {
   "metadata": {},
   "cell_type": "markdown",
   "source": "## Generate data with uploaded data",
   "id": "3d0d65db2aa4ab8"
  },
  {
   "metadata": {
    "ExecuteTime": {
     "end_time": "2024-09-24T11:35:42.169918Z",
     "start_time": "2024-09-24T11:35:40.856382Z"
    }
   },
   "cell_type": "code",
   "source": [
    "from IndoxGen.SynthCore.SynthDataGen import DataFromPrompt\n",
    "from IndoxGen.SynthCore.SynthDataGen import DataGenerationPrompt\n",
    "from IndoxGen.SynthCore.SynthDataGen import Excel\n",
    "\n",
    "dataset_file_path = \"output_data.xlsx\"\n",
    "\n",
    "excel_loader = Excel(dataset_file_path) \n",
    "df = excel_loader.load()  \n",
    "user_prompt = \" based on given dataset generate one unique row about astronomy\"\n",
    "LLM = IndoxApi(api_key=INDOX_API_KEY)\n",
    "\n",
    "instruction = DataGenerationPrompt.get_instruction(user_prompt)\n",
    "\n",
    "dataset = DataFromPrompt(\n",
    "    prompt_name=\"Generate New Column\",\n",
    "    args={\n",
    "        \"llm\": LLM,\n",
    "        \"n\": 1,\n",
    "        \"instruction\": instruction,\n",
    "    },\n",
    "    outputs={\"generations\": \"generate\"},\n",
    "    dataframe=df\n",
    ")\n",
    "updated_df = dataset.run()\n",
    "print(updated_df)\n"
   ],
   "id": "2431219cb0b43b04",
   "outputs": [
    {
     "name": "stdout",
     "output_type": "stream",
     "text": [
      "\u001B[32mINFO\u001B[0m: \u001B[1mGenerated DataFrame with shape: (4, 3)\u001B[0m\n",
      "    Celestial Body  Distance from Earth (light years)       Discovery Method\n",
      "0      Quasar Echo                               8000  Gravitational Lensing\n",
      "1  Exoplanet Xylon                                 42     Transit Photometry\n",
      "2   Nebula Whisper                               1500    Radio Wave Analysis\n",
      "3   Asteroid Drift                                320   Spectroscopic Survey\n"
     ]
    }
   ],
   "execution_count": 4
  },
  {
   "metadata": {
    "ExecuteTime": {
     "end_time": "2024-09-24T11:35:42.205723Z",
     "start_time": "2024-09-24T11:35:42.172928Z"
    }
   },
   "cell_type": "code",
   "source": "updated_df",
   "id": "61bb74714aab8687",
   "outputs": [
    {
     "data": {
      "text/plain": [
       "    Celestial Body  Distance from Earth (light years)       Discovery Method\n",
       "0      Quasar Echo                               8000  Gravitational Lensing\n",
       "1  Exoplanet Xylon                                 42     Transit Photometry\n",
       "2   Nebula Whisper                               1500    Radio Wave Analysis\n",
       "3   Asteroid Drift                                320   Spectroscopic Survey"
      ],
      "text/html": [
       "<div>\n",
       "<style scoped>\n",
       "    .dataframe tbody tr th:only-of-type {\n",
       "        vertical-align: middle;\n",
       "    }\n",
       "\n",
       "    .dataframe tbody tr th {\n",
       "        vertical-align: top;\n",
       "    }\n",
       "\n",
       "    .dataframe thead th {\n",
       "        text-align: right;\n",
       "    }\n",
       "</style>\n",
       "<table border=\"1\" class=\"dataframe\">\n",
       "  <thead>\n",
       "    <tr style=\"text-align: right;\">\n",
       "      <th></th>\n",
       "      <th>Celestial Body</th>\n",
       "      <th>Distance from Earth (light years)</th>\n",
       "      <th>Discovery Method</th>\n",
       "    </tr>\n",
       "  </thead>\n",
       "  <tbody>\n",
       "    <tr>\n",
       "      <th>0</th>\n",
       "      <td>Quasar Echo</td>\n",
       "      <td>8000</td>\n",
       "      <td>Gravitational Lensing</td>\n",
       "    </tr>\n",
       "    <tr>\n",
       "      <th>1</th>\n",
       "      <td>Exoplanet Xylon</td>\n",
       "      <td>42</td>\n",
       "      <td>Transit Photometry</td>\n",
       "    </tr>\n",
       "    <tr>\n",
       "      <th>2</th>\n",
       "      <td>Nebula Whisper</td>\n",
       "      <td>1500</td>\n",
       "      <td>Radio Wave Analysis</td>\n",
       "    </tr>\n",
       "    <tr>\n",
       "      <th>3</th>\n",
       "      <td>Asteroid Drift</td>\n",
       "      <td>320</td>\n",
       "      <td>Spectroscopic Survey</td>\n",
       "    </tr>\n",
       "  </tbody>\n",
       "</table>\n",
       "</div>"
      ]
     },
     "execution_count": 5,
     "metadata": {},
     "output_type": "execute_result"
    }
   ],
   "execution_count": 5
  },
  {
   "metadata": {},
   "cell_type": "markdown",
   "source": "## Generate Data with Few-shot input output Examples",
   "id": "2b251be24dd78ec"
  },
  {
   "metadata": {
    "ExecuteTime": {
     "end_time": "2024-09-24T11:37:15.134731Z",
     "start_time": "2024-09-24T11:37:13.335040Z"
    }
   },
   "cell_type": "code",
   "source": [
    "from IndoxGen.SynthCore.SynthDataGen import FewShotPrompt\n",
    "\n",
    "examples = [\n",
    "    {\n",
    "        \"input\": \"Generate a dataset with 3 columns and 2 rows about biology.\",\n",
    "        \"output\": '[{\"Species\": \"Human\", \"Cell Count\": 37.2, \"Age\": 30}, {\"Species\": \"Mouse\", \"Cell Count\": 3.2, \"Age\": 2}]'\n",
    "    },\n",
    "    {\n",
    "        \"input\": \"Generate a dataset with 3 columns and 2 rows about chemistry.\",\n",
    "        \"output\": '[{\"Element\": \"Hydrogen\", \"Atomic Number\": 1, \"Weight\": 1.008}, {\"Element\": \"Oxygen\", \"Atomic Number\": 8, \"Weight\": 15.999}]'\n",
    "    }\n",
    "]\n",
    "\n",
    "user_prompt = \"Generate a dataset with 3 columns and 2 rows about astronomy.\"\n",
    "#instruction = DataGenerationPrompt.get_instruction(user_prompt)\n",
    "LLM = IndoxApi(api_key=INDOX_API_KEY)\n",
    "\n",
    "data_generator= FewShotPrompt(\n",
    "    prompt_name=\"Generate Astronomy Dataset\",\n",
    "    args={\n",
    "        \"llm\": LLM,\n",
    "        \"n\": 1,  \n",
    "        \"instruction\": user_prompt,  \n",
    "    },\n",
    "    outputs={\"generations\": \"generate\"},\n",
    "    examples=examples  \n",
    ")\n",
    "\n",
    "generated_df = data_generator.run()\n",
    "\n",
    "print(generated_df)\n",
    "data_generator.save_to_excel(\"output_data.xlsx\",df)\n"
   ],
   "id": "59be4f15250a5399",
   "outputs": [
    {
     "name": "stdout",
     "output_type": "stream",
     "text": [
      "  Celestial Body  Diameter (km)  Distance from Sun (million km)\n",
      "0          Earth          12742                           149.6\n",
      "1           Mars           6779                           227.9\n",
      "\u001B[32mINFO\u001B[0m: \u001B[1mDataFrame saved to Excel file at: output_data.xlsx\u001B[0m\n"
     ]
    }
   ],
   "execution_count": 9
  },
  {
   "metadata": {
    "ExecuteTime": {
     "end_time": "2024-09-24T11:37:22.843324Z",
     "start_time": "2024-09-24T11:37:22.819749Z"
    }
   },
   "cell_type": "code",
   "source": "df",
   "id": "47d8702e06da7bd9",
   "outputs": [
    {
     "data": {
      "text/plain": [
       "  Celestial Body  Diameter (km)  Distance from Sun (million km)\n",
       "0          Earth          12742                           149.6\n",
       "1           Mars           6779                           227.9"
      ],
      "text/html": [
       "<div>\n",
       "<style scoped>\n",
       "    .dataframe tbody tr th:only-of-type {\n",
       "        vertical-align: middle;\n",
       "    }\n",
       "\n",
       "    .dataframe tbody tr th {\n",
       "        vertical-align: top;\n",
       "    }\n",
       "\n",
       "    .dataframe thead th {\n",
       "        text-align: right;\n",
       "    }\n",
       "</style>\n",
       "<table border=\"1\" class=\"dataframe\">\n",
       "  <thead>\n",
       "    <tr style=\"text-align: right;\">\n",
       "      <th></th>\n",
       "      <th>Celestial Body</th>\n",
       "      <th>Diameter (km)</th>\n",
       "      <th>Distance from Sun (million km)</th>\n",
       "    </tr>\n",
       "  </thead>\n",
       "  <tbody>\n",
       "    <tr>\n",
       "      <th>0</th>\n",
       "      <td>Earth</td>\n",
       "      <td>12742</td>\n",
       "      <td>149.6</td>\n",
       "    </tr>\n",
       "    <tr>\n",
       "      <th>1</th>\n",
       "      <td>Mars</td>\n",
       "      <td>6779</td>\n",
       "      <td>227.9</td>\n",
       "    </tr>\n",
       "  </tbody>\n",
       "</table>\n",
       "</div>"
      ]
     },
     "execution_count": 10,
     "metadata": {},
     "output_type": "execute_result"
    }
   ],
   "execution_count": 10
  },
  {
   "metadata": {},
   "cell_type": "markdown",
   "source": "## Generate Data with Attribute",
   "id": "9a6dd9fc64f98a2"
  },
  {
   "metadata": {
    "ExecuteTime": {
     "end_time": "2024-09-24T11:37:31.384995Z",
     "start_time": "2024-09-24T11:37:25.612419Z"
    }
   },
   "cell_type": "code",
   "source": [
<<<<<<< HEAD
    "from indoxGen.synthCore import DataFromAttributedPrompt\n",
=======
    "from IndoxGen.SynthCore.SynthDataGen import DataFromAttributedPrompt\n",
>>>>>>> 6bbf19f7
    "LLM = IndoxApi(api_key=INDOX_API_KEY)\n",
    "\n",
    "args = {\n",
    "    \"instruction\": \"Generate a {adjective} sentence that is {length}.\",\n",
    "    \"attributes\": {\n",
    "        \"adjective\": [\"serious\", \"funny\"],\n",
    "        \"length\": [\"short\", \"long\"]\n",
    "    },\n",
    "    \"llm\":LLM\n",
    "}\n",
    "\n",
    "dataset = DataFromAttributedPrompt(prompt_name=\"ExamplePrompt\",\n",
    "                                            args=args,\n",
    "                                            outputs={})\n",
    "\n",
    "df = dataset .run()\n",
    "\n",
    "print(df)"
   ],
   "id": "535a991e554bbc33",
   "outputs": [
    {
     "name": "stdout",
     "output_type": "stream",
     "text": [
      "\u001B[32mINFO\u001B[0m: \u001B[1mGenerated 4 prompts from attributes.\u001B[0m\n",
      "\u001B[32mINFO\u001B[0m: \u001B[1mRunning prompt: Generate a serious sentence that is short.\u001B[0m\n",
      "\u001B[32mINFO\u001B[0m: \u001B[1mRunning prompt: Generate a serious sentence that is long.\u001B[0m\n",
      "\u001B[32mINFO\u001B[0m: \u001B[1mRunning prompt: Generate a funny sentence that is short.\u001B[0m\n",
      "\u001B[32mINFO\u001B[0m: \u001B[1mRunning prompt: Generate a funny sentence that is long.\u001B[0m\n",
      "\u001B[32mINFO\u001B[0m: \u001B[1mGenerated DataFrame with 4 records.\u001B[0m\n",
      "                                            response\n",
      "0                             Time waits for no one.\n",
      "1  In the quiet stillness of the early morning, a...\n",
      "2  I told my dog he was adopted, and now he won’t...\n",
      "3  As the overly ambitious squirrel, donning a ti...\n"
     ]
    }
   ],
   "execution_count": 11
  },
  {
   "metadata": {
    "ExecuteTime": {
     "end_time": "2024-09-24T11:35:46.808724Z",
     "start_time": "2024-09-24T11:35:46.793089Z"
    }
   },
   "cell_type": "code",
   "source": "df",
   "id": "ff21b5b7af50eadb",
   "outputs": [],
   "execution_count": null
  }
 ],
 "metadata": {
  "kernelspec": {
   "display_name": "Python 3",
   "language": "python",
   "name": "python3"
  },
  "language_info": {
   "codemirror_mode": {
    "name": "ipython",
    "version": 2
   },
   "file_extension": ".py",
   "mimetype": "text/x-python",
   "name": "python",
   "nbconvert_exporter": "python",
   "pygments_lexer": "ipython2",
   "version": "2.7.6"
  }
 },
 "nbformat": 4,
 "nbformat_minor": 5
}
<|MERGE_RESOLUTION|>--- conflicted
+++ resolved
@@ -1,519 +1,515 @@
-{
- "cells": [
-  {
-   "metadata": {
-    "ExecuteTime": {
-     "end_time": "2024-09-24T11:35:34.185659Z",
-     "start_time": "2024-09-24T11:35:32.625618Z"
-    }
-   },
-   "cell_type": "code",
-   "source": [
-    "import os\n",
-    "from dotenv import load_dotenv\n",
-    "from models import IndoxApi\n",
-    "load_dotenv()\n",
-    "INDOX_API_KEY = os.getenv(\"INDOX_API_KEY\")"
-   ],
-   "id": "ad8ebcee4ff35d0e",
-   "outputs": [],
-   "execution_count": 1
-  },
-  {
-   "metadata": {},
-   "cell_type": "markdown",
-   "source": "## Generate data from LLm without data",
-   "id": "8677c8c36435f44c"
-  },
-  {
-   "cell_type": "code",
-   "id": "initial_id",
-   "metadata": {
-    "collapsed": true,
-    "ExecuteTime": {
-     "end_time": "2024-09-24T11:35:40.818257Z",
-     "start_time": "2024-09-24T11:35:34.185659Z"
-    }
-   },
-   "source": [
-    "from IndoxGen.SynthCore.SynthDataGen import DataFromPrompt\n",
-    "from IndoxGen.SynthCore.SynthDataGen import DataGenerationPrompt\n",
-    "\n",
-    "\n",
-    "user_prompt = \"Generate a dataset with 3 column and 3 row about astronomy.\"\n",
-    "\n",
-    "LLM = IndoxApi(api_key=INDOX_API_KEY)\n",
-    "instruction = DataGenerationPrompt.get_instruction(user_prompt)\n",
-    "\n",
-    "data_generator = DataFromPrompt(\n",
-    "    prompt_name=\"Generate Research Paper Abstracts\",\n",
-    "    args={\n",
-    "        \"llm\": LLM,\n",
-    "        \"n\": 1,\n",
-    "       \"instruction\": instruction,\n",
-    "    },\n",
-    "    outputs={\"generations\": \"generate\"},\n",
-    "\n",
-    ")\n",
-    "\n",
-    "generated_df = data_generator.run()\n",
-    "\n",
-    "print(generated_df)\n",
-    "data_generator.save_to_excel(\"output_data.xlsx\")\n"
-   ],
-   "outputs": [
-    {
-     "name": "stdout",
-     "output_type": "stream",
-     "text": [
-      "\u001B[32mINFO\u001B[0m: \u001B[1mGenerated DataFrame with shape: (3, 3)\u001B[0m\n",
-      "    Celestial Body  Distance from Earth (light years)      Discovery Method\n",
-      "0  Exoplanet Xylon                                 42    Transit Photometry\n",
-      "1   Nebula Whisper                               1500   Radio Wave Analysis\n",
-      "2   Asteroid Drift                                320  Spectroscopic Survey\n",
-      "\u001B[32mINFO\u001B[0m: \u001B[1mDataFrame saved to Excel file at: output_data.xlsx\u001B[0m\n"
-     ]
-    }
-   ],
-   "execution_count": 2
-  },
-  {
-   "metadata": {
-    "ExecuteTime": {
-     "end_time": "2024-09-24T11:35:40.856382Z",
-     "start_time": "2024-09-24T11:35:40.818257Z"
-    }
-   },
-   "cell_type": "code",
-   "source": "generated_df",
-   "id": "bbdfa31d1e446249",
-   "outputs": [
-    {
-     "data": {
-      "text/plain": [
-       "    Celestial Body  Distance from Earth (light years)      Discovery Method\n",
-       "0  Exoplanet Xylon                                 42    Transit Photometry\n",
-       "1   Nebula Whisper                               1500   Radio Wave Analysis\n",
-       "2   Asteroid Drift                                320  Spectroscopic Survey"
-      ],
-      "text/html": [
-       "<div>\n",
-       "<style scoped>\n",
-       "    .dataframe tbody tr th:only-of-type {\n",
-       "        vertical-align: middle;\n",
-       "    }\n",
-       "\n",
-       "    .dataframe tbody tr th {\n",
-       "        vertical-align: top;\n",
-       "    }\n",
-       "\n",
-       "    .dataframe thead th {\n",
-       "        text-align: right;\n",
-       "    }\n",
-       "</style>\n",
-       "<table border=\"1\" class=\"dataframe\">\n",
-       "  <thead>\n",
-       "    <tr style=\"text-align: right;\">\n",
-       "      <th></th>\n",
-       "      <th>Celestial Body</th>\n",
-       "      <th>Distance from Earth (light years)</th>\n",
-       "      <th>Discovery Method</th>\n",
-       "    </tr>\n",
-       "  </thead>\n",
-       "  <tbody>\n",
-       "    <tr>\n",
-       "      <th>0</th>\n",
-       "      <td>Exoplanet Xylon</td>\n",
-       "      <td>42</td>\n",
-       "      <td>Transit Photometry</td>\n",
-       "    </tr>\n",
-       "    <tr>\n",
-       "      <th>1</th>\n",
-       "      <td>Nebula Whisper</td>\n",
-       "      <td>1500</td>\n",
-       "      <td>Radio Wave Analysis</td>\n",
-       "    </tr>\n",
-       "    <tr>\n",
-       "      <th>2</th>\n",
-       "      <td>Asteroid Drift</td>\n",
-       "      <td>320</td>\n",
-       "      <td>Spectroscopic Survey</td>\n",
-       "    </tr>\n",
-       "  </tbody>\n",
-       "</table>\n",
-       "</div>"
-      ]
-     },
-     "execution_count": 3,
-     "metadata": {},
-     "output_type": "execute_result"
-    }
-   ],
-   "execution_count": 3
-  },
-  {
-   "metadata": {},
-   "cell_type": "markdown",
-   "source": "## Generate data with uploaded data",
-   "id": "3d0d65db2aa4ab8"
-  },
-  {
-   "metadata": {
-    "ExecuteTime": {
-     "end_time": "2024-09-24T11:35:42.169918Z",
-     "start_time": "2024-09-24T11:35:40.856382Z"
-    }
-   },
-   "cell_type": "code",
-   "source": [
-    "from IndoxGen.SynthCore.SynthDataGen import DataFromPrompt\n",
-    "from IndoxGen.SynthCore.SynthDataGen import DataGenerationPrompt\n",
-    "from IndoxGen.SynthCore.SynthDataGen import Excel\n",
-    "\n",
-    "dataset_file_path = \"output_data.xlsx\"\n",
-    "\n",
-    "excel_loader = Excel(dataset_file_path) \n",
-    "df = excel_loader.load()  \n",
-    "user_prompt = \" based on given dataset generate one unique row about astronomy\"\n",
-    "LLM = IndoxApi(api_key=INDOX_API_KEY)\n",
-    "\n",
-    "instruction = DataGenerationPrompt.get_instruction(user_prompt)\n",
-    "\n",
-    "dataset = DataFromPrompt(\n",
-    "    prompt_name=\"Generate New Column\",\n",
-    "    args={\n",
-    "        \"llm\": LLM,\n",
-    "        \"n\": 1,\n",
-    "        \"instruction\": instruction,\n",
-    "    },\n",
-    "    outputs={\"generations\": \"generate\"},\n",
-    "    dataframe=df\n",
-    ")\n",
-    "updated_df = dataset.run()\n",
-    "print(updated_df)\n"
-   ],
-   "id": "2431219cb0b43b04",
-   "outputs": [
-    {
-     "name": "stdout",
-     "output_type": "stream",
-     "text": [
-      "\u001B[32mINFO\u001B[0m: \u001B[1mGenerated DataFrame with shape: (4, 3)\u001B[0m\n",
-      "    Celestial Body  Distance from Earth (light years)       Discovery Method\n",
-      "0      Quasar Echo                               8000  Gravitational Lensing\n",
-      "1  Exoplanet Xylon                                 42     Transit Photometry\n",
-      "2   Nebula Whisper                               1500    Radio Wave Analysis\n",
-      "3   Asteroid Drift                                320   Spectroscopic Survey\n"
-     ]
-    }
-   ],
-   "execution_count": 4
-  },
-  {
-   "metadata": {
-    "ExecuteTime": {
-     "end_time": "2024-09-24T11:35:42.205723Z",
-     "start_time": "2024-09-24T11:35:42.172928Z"
-    }
-   },
-   "cell_type": "code",
-   "source": "updated_df",
-   "id": "61bb74714aab8687",
-   "outputs": [
-    {
-     "data": {
-      "text/plain": [
-       "    Celestial Body  Distance from Earth (light years)       Discovery Method\n",
-       "0      Quasar Echo                               8000  Gravitational Lensing\n",
-       "1  Exoplanet Xylon                                 42     Transit Photometry\n",
-       "2   Nebula Whisper                               1500    Radio Wave Analysis\n",
-       "3   Asteroid Drift                                320   Spectroscopic Survey"
-      ],
-      "text/html": [
-       "<div>\n",
-       "<style scoped>\n",
-       "    .dataframe tbody tr th:only-of-type {\n",
-       "        vertical-align: middle;\n",
-       "    }\n",
-       "\n",
-       "    .dataframe tbody tr th {\n",
-       "        vertical-align: top;\n",
-       "    }\n",
-       "\n",
-       "    .dataframe thead th {\n",
-       "        text-align: right;\n",
-       "    }\n",
-       "</style>\n",
-       "<table border=\"1\" class=\"dataframe\">\n",
-       "  <thead>\n",
-       "    <tr style=\"text-align: right;\">\n",
-       "      <th></th>\n",
-       "      <th>Celestial Body</th>\n",
-       "      <th>Distance from Earth (light years)</th>\n",
-       "      <th>Discovery Method</th>\n",
-       "    </tr>\n",
-       "  </thead>\n",
-       "  <tbody>\n",
-       "    <tr>\n",
-       "      <th>0</th>\n",
-       "      <td>Quasar Echo</td>\n",
-       "      <td>8000</td>\n",
-       "      <td>Gravitational Lensing</td>\n",
-       "    </tr>\n",
-       "    <tr>\n",
-       "      <th>1</th>\n",
-       "      <td>Exoplanet Xylon</td>\n",
-       "      <td>42</td>\n",
-       "      <td>Transit Photometry</td>\n",
-       "    </tr>\n",
-       "    <tr>\n",
-       "      <th>2</th>\n",
-       "      <td>Nebula Whisper</td>\n",
-       "      <td>1500</td>\n",
-       "      <td>Radio Wave Analysis</td>\n",
-       "    </tr>\n",
-       "    <tr>\n",
-       "      <th>3</th>\n",
-       "      <td>Asteroid Drift</td>\n",
-       "      <td>320</td>\n",
-       "      <td>Spectroscopic Survey</td>\n",
-       "    </tr>\n",
-       "  </tbody>\n",
-       "</table>\n",
-       "</div>"
-      ]
-     },
-     "execution_count": 5,
-     "metadata": {},
-     "output_type": "execute_result"
-    }
-   ],
-   "execution_count": 5
-  },
-  {
-   "metadata": {},
-   "cell_type": "markdown",
-   "source": "## Generate Data with Few-shot input output Examples",
-   "id": "2b251be24dd78ec"
-  },
-  {
-   "metadata": {
-    "ExecuteTime": {
-     "end_time": "2024-09-24T11:37:15.134731Z",
-     "start_time": "2024-09-24T11:37:13.335040Z"
-    }
-   },
-   "cell_type": "code",
-   "source": [
-    "from IndoxGen.SynthCore.SynthDataGen import FewShotPrompt\n",
-    "\n",
-    "examples = [\n",
-    "    {\n",
-    "        \"input\": \"Generate a dataset with 3 columns and 2 rows about biology.\",\n",
-    "        \"output\": '[{\"Species\": \"Human\", \"Cell Count\": 37.2, \"Age\": 30}, {\"Species\": \"Mouse\", \"Cell Count\": 3.2, \"Age\": 2}]'\n",
-    "    },\n",
-    "    {\n",
-    "        \"input\": \"Generate a dataset with 3 columns and 2 rows about chemistry.\",\n",
-    "        \"output\": '[{\"Element\": \"Hydrogen\", \"Atomic Number\": 1, \"Weight\": 1.008}, {\"Element\": \"Oxygen\", \"Atomic Number\": 8, \"Weight\": 15.999}]'\n",
-    "    }\n",
-    "]\n",
-    "\n",
-    "user_prompt = \"Generate a dataset with 3 columns and 2 rows about astronomy.\"\n",
-    "#instruction = DataGenerationPrompt.get_instruction(user_prompt)\n",
-    "LLM = IndoxApi(api_key=INDOX_API_KEY)\n",
-    "\n",
-    "data_generator= FewShotPrompt(\n",
-    "    prompt_name=\"Generate Astronomy Dataset\",\n",
-    "    args={\n",
-    "        \"llm\": LLM,\n",
-    "        \"n\": 1,  \n",
-    "        \"instruction\": user_prompt,  \n",
-    "    },\n",
-    "    outputs={\"generations\": \"generate\"},\n",
-    "    examples=examples  \n",
-    ")\n",
-    "\n",
-    "generated_df = data_generator.run()\n",
-    "\n",
-    "print(generated_df)\n",
-    "data_generator.save_to_excel(\"output_data.xlsx\",df)\n"
-   ],
-   "id": "59be4f15250a5399",
-   "outputs": [
-    {
-     "name": "stdout",
-     "output_type": "stream",
-     "text": [
-      "  Celestial Body  Diameter (km)  Distance from Sun (million km)\n",
-      "0          Earth          12742                           149.6\n",
-      "1           Mars           6779                           227.9\n",
-      "\u001B[32mINFO\u001B[0m: \u001B[1mDataFrame saved to Excel file at: output_data.xlsx\u001B[0m\n"
-     ]
-    }
-   ],
-   "execution_count": 9
-  },
-  {
-   "metadata": {
-    "ExecuteTime": {
-     "end_time": "2024-09-24T11:37:22.843324Z",
-     "start_time": "2024-09-24T11:37:22.819749Z"
-    }
-   },
-   "cell_type": "code",
-   "source": "df",
-   "id": "47d8702e06da7bd9",
-   "outputs": [
-    {
-     "data": {
-      "text/plain": [
-       "  Celestial Body  Diameter (km)  Distance from Sun (million km)\n",
-       "0          Earth          12742                           149.6\n",
-       "1           Mars           6779                           227.9"
-      ],
-      "text/html": [
-       "<div>\n",
-       "<style scoped>\n",
-       "    .dataframe tbody tr th:only-of-type {\n",
-       "        vertical-align: middle;\n",
-       "    }\n",
-       "\n",
-       "    .dataframe tbody tr th {\n",
-       "        vertical-align: top;\n",
-       "    }\n",
-       "\n",
-       "    .dataframe thead th {\n",
-       "        text-align: right;\n",
-       "    }\n",
-       "</style>\n",
-       "<table border=\"1\" class=\"dataframe\">\n",
-       "  <thead>\n",
-       "    <tr style=\"text-align: right;\">\n",
-       "      <th></th>\n",
-       "      <th>Celestial Body</th>\n",
-       "      <th>Diameter (km)</th>\n",
-       "      <th>Distance from Sun (million km)</th>\n",
-       "    </tr>\n",
-       "  </thead>\n",
-       "  <tbody>\n",
-       "    <tr>\n",
-       "      <th>0</th>\n",
-       "      <td>Earth</td>\n",
-       "      <td>12742</td>\n",
-       "      <td>149.6</td>\n",
-       "    </tr>\n",
-       "    <tr>\n",
-       "      <th>1</th>\n",
-       "      <td>Mars</td>\n",
-       "      <td>6779</td>\n",
-       "      <td>227.9</td>\n",
-       "    </tr>\n",
-       "  </tbody>\n",
-       "</table>\n",
-       "</div>"
-      ]
-     },
-     "execution_count": 10,
-     "metadata": {},
-     "output_type": "execute_result"
-    }
-   ],
-   "execution_count": 10
-  },
-  {
-   "metadata": {},
-   "cell_type": "markdown",
-   "source": "## Generate Data with Attribute",
-   "id": "9a6dd9fc64f98a2"
-  },
-  {
-   "metadata": {
-    "ExecuteTime": {
-     "end_time": "2024-09-24T11:37:31.384995Z",
-     "start_time": "2024-09-24T11:37:25.612419Z"
-    }
-   },
-   "cell_type": "code",
-   "source": [
-<<<<<<< HEAD
-    "from indoxGen.synthCore import DataFromAttributedPrompt\n",
-=======
-    "from IndoxGen.SynthCore.SynthDataGen import DataFromAttributedPrompt\n",
->>>>>>> 6bbf19f7
-    "LLM = IndoxApi(api_key=INDOX_API_KEY)\n",
-    "\n",
-    "args = {\n",
-    "    \"instruction\": \"Generate a {adjective} sentence that is {length}.\",\n",
-    "    \"attributes\": {\n",
-    "        \"adjective\": [\"serious\", \"funny\"],\n",
-    "        \"length\": [\"short\", \"long\"]\n",
-    "    },\n",
-    "    \"llm\":LLM\n",
-    "}\n",
-    "\n",
-    "dataset = DataFromAttributedPrompt(prompt_name=\"ExamplePrompt\",\n",
-    "                                            args=args,\n",
-    "                                            outputs={})\n",
-    "\n",
-    "df = dataset .run()\n",
-    "\n",
-    "print(df)"
-   ],
-   "id": "535a991e554bbc33",
-   "outputs": [
-    {
-     "name": "stdout",
-     "output_type": "stream",
-     "text": [
-      "\u001B[32mINFO\u001B[0m: \u001B[1mGenerated 4 prompts from attributes.\u001B[0m\n",
-      "\u001B[32mINFO\u001B[0m: \u001B[1mRunning prompt: Generate a serious sentence that is short.\u001B[0m\n",
-      "\u001B[32mINFO\u001B[0m: \u001B[1mRunning prompt: Generate a serious sentence that is long.\u001B[0m\n",
-      "\u001B[32mINFO\u001B[0m: \u001B[1mRunning prompt: Generate a funny sentence that is short.\u001B[0m\n",
-      "\u001B[32mINFO\u001B[0m: \u001B[1mRunning prompt: Generate a funny sentence that is long.\u001B[0m\n",
-      "\u001B[32mINFO\u001B[0m: \u001B[1mGenerated DataFrame with 4 records.\u001B[0m\n",
-      "                                            response\n",
-      "0                             Time waits for no one.\n",
-      "1  In the quiet stillness of the early morning, a...\n",
-      "2  I told my dog he was adopted, and now he won’t...\n",
-      "3  As the overly ambitious squirrel, donning a ti...\n"
-     ]
-    }
-   ],
-   "execution_count": 11
-  },
-  {
-   "metadata": {
-    "ExecuteTime": {
-     "end_time": "2024-09-24T11:35:46.808724Z",
-     "start_time": "2024-09-24T11:35:46.793089Z"
-    }
-   },
-   "cell_type": "code",
-   "source": "df",
-   "id": "ff21b5b7af50eadb",
-   "outputs": [],
-   "execution_count": null
-  }
- ],
- "metadata": {
-  "kernelspec": {
-   "display_name": "Python 3",
-   "language": "python",
-   "name": "python3"
-  },
-  "language_info": {
-   "codemirror_mode": {
-    "name": "ipython",
-    "version": 2
-   },
-   "file_extension": ".py",
-   "mimetype": "text/x-python",
-   "name": "python",
-   "nbconvert_exporter": "python",
-   "pygments_lexer": "ipython2",
-   "version": "2.7.6"
-  }
- },
- "nbformat": 4,
- "nbformat_minor": 5
-}
+{
+ "cells": [
+  {
+   "metadata": {
+    "ExecuteTime": {
+     "end_time": "2024-09-24T11:35:34.185659Z",
+     "start_time": "2024-09-24T11:35:32.625618Z"
+    }
+   },
+   "cell_type": "code",
+   "source": [
+    "import os\n",
+    "from dotenv import load_dotenv\n",
+    "from models import IndoxApi\n",
+    "load_dotenv()\n",
+    "INDOX_API_KEY = os.getenv(\"INDOX_API_KEY\")"
+   ],
+   "id": "ad8ebcee4ff35d0e",
+   "outputs": [],
+   "execution_count": 1
+  },
+  {
+   "metadata": {},
+   "cell_type": "markdown",
+   "source": "## Generate data from LLm without data",
+   "id": "8677c8c36435f44c"
+  },
+  {
+   "cell_type": "code",
+   "id": "initial_id",
+   "metadata": {
+    "collapsed": true,
+    "ExecuteTime": {
+     "end_time": "2024-09-24T11:35:40.818257Z",
+     "start_time": "2024-09-24T11:35:34.185659Z"
+    }
+   },
+   "source": [
+    "from IndoxGen.SynthCore.SynthDataGen import DataFromPrompt\n",
+    "from IndoxGen.SynthCore.SynthDataGen import DataGenerationPrompt\n",
+    "\n",
+    "\n",
+    "user_prompt = \"Generate a dataset with 3 column and 3 row about astronomy.\"\n",
+    "\n",
+    "LLM = IndoxApi(api_key=INDOX_API_KEY)\n",
+    "instruction = DataGenerationPrompt.get_instruction(user_prompt)\n",
+    "\n",
+    "data_generator = DataFromPrompt(\n",
+    "    prompt_name=\"Generate Research Paper Abstracts\",\n",
+    "    args={\n",
+    "        \"llm\": LLM,\n",
+    "        \"n\": 1,\n",
+    "       \"instruction\": instruction,\n",
+    "    },\n",
+    "    outputs={\"generations\": \"generate\"},\n",
+    "\n",
+    ")\n",
+    "\n",
+    "generated_df = data_generator.run()\n",
+    "\n",
+    "print(generated_df)\n",
+    "data_generator.save_to_excel(\"output_data.xlsx\")\n"
+   ],
+   "outputs": [
+    {
+     "name": "stdout",
+     "output_type": "stream",
+     "text": [
+      "\u001B[32mINFO\u001B[0m: \u001B[1mGenerated DataFrame with shape: (3, 3)\u001B[0m\n",
+      "    Celestial Body  Distance from Earth (light years)      Discovery Method\n",
+      "0  Exoplanet Xylon                                 42    Transit Photometry\n",
+      "1   Nebula Whisper                               1500   Radio Wave Analysis\n",
+      "2   Asteroid Drift                                320  Spectroscopic Survey\n",
+      "\u001B[32mINFO\u001B[0m: \u001B[1mDataFrame saved to Excel file at: output_data.xlsx\u001B[0m\n"
+     ]
+    }
+   ],
+   "execution_count": 2
+  },
+  {
+   "metadata": {
+    "ExecuteTime": {
+     "end_time": "2024-09-24T11:35:40.856382Z",
+     "start_time": "2024-09-24T11:35:40.818257Z"
+    }
+   },
+   "cell_type": "code",
+   "source": "generated_df",
+   "id": "bbdfa31d1e446249",
+   "outputs": [
+    {
+     "data": {
+      "text/plain": [
+       "    Celestial Body  Distance from Earth (light years)      Discovery Method\n",
+       "0  Exoplanet Xylon                                 42    Transit Photometry\n",
+       "1   Nebula Whisper                               1500   Radio Wave Analysis\n",
+       "2   Asteroid Drift                                320  Spectroscopic Survey"
+      ],
+      "text/html": [
+       "<div>\n",
+       "<style scoped>\n",
+       "    .dataframe tbody tr th:only-of-type {\n",
+       "        vertical-align: middle;\n",
+       "    }\n",
+       "\n",
+       "    .dataframe tbody tr th {\n",
+       "        vertical-align: top;\n",
+       "    }\n",
+       "\n",
+       "    .dataframe thead th {\n",
+       "        text-align: right;\n",
+       "    }\n",
+       "</style>\n",
+       "<table border=\"1\" class=\"dataframe\">\n",
+       "  <thead>\n",
+       "    <tr style=\"text-align: right;\">\n",
+       "      <th></th>\n",
+       "      <th>Celestial Body</th>\n",
+       "      <th>Distance from Earth (light years)</th>\n",
+       "      <th>Discovery Method</th>\n",
+       "    </tr>\n",
+       "  </thead>\n",
+       "  <tbody>\n",
+       "    <tr>\n",
+       "      <th>0</th>\n",
+       "      <td>Exoplanet Xylon</td>\n",
+       "      <td>42</td>\n",
+       "      <td>Transit Photometry</td>\n",
+       "    </tr>\n",
+       "    <tr>\n",
+       "      <th>1</th>\n",
+       "      <td>Nebula Whisper</td>\n",
+       "      <td>1500</td>\n",
+       "      <td>Radio Wave Analysis</td>\n",
+       "    </tr>\n",
+       "    <tr>\n",
+       "      <th>2</th>\n",
+       "      <td>Asteroid Drift</td>\n",
+       "      <td>320</td>\n",
+       "      <td>Spectroscopic Survey</td>\n",
+       "    </tr>\n",
+       "  </tbody>\n",
+       "</table>\n",
+       "</div>"
+      ]
+     },
+     "execution_count": 3,
+     "metadata": {},
+     "output_type": "execute_result"
+    }
+   ],
+   "execution_count": 3
+  },
+  {
+   "metadata": {},
+   "cell_type": "markdown",
+   "source": "## Generate data with uploaded data",
+   "id": "3d0d65db2aa4ab8"
+  },
+  {
+   "metadata": {
+    "ExecuteTime": {
+     "end_time": "2024-09-24T11:35:42.169918Z",
+     "start_time": "2024-09-24T11:35:40.856382Z"
+    }
+   },
+   "cell_type": "code",
+   "source": [
+    "from IndoxGen.SynthCore.SynthDataGen import DataFromPrompt\n",
+    "from IndoxGen.SynthCore.SynthDataGen import DataGenerationPrompt\n",
+    "from IndoxGen.SynthCore.SynthDataGen import Excel\n",
+    "\n",
+    "dataset_file_path = \"output_data.xlsx\"\n",
+    "\n",
+    "excel_loader = Excel(dataset_file_path) \n",
+    "df = excel_loader.load()  \n",
+    "user_prompt = \" based on given dataset generate one unique row about astronomy\"\n",
+    "LLM = IndoxApi(api_key=INDOX_API_KEY)\n",
+    "\n",
+    "instruction = DataGenerationPrompt.get_instruction(user_prompt)\n",
+    "\n",
+    "dataset = DataFromPrompt(\n",
+    "    prompt_name=\"Generate New Column\",\n",
+    "    args={\n",
+    "        \"llm\": LLM,\n",
+    "        \"n\": 1,\n",
+    "        \"instruction\": instruction,\n",
+    "    },\n",
+    "    outputs={\"generations\": \"generate\"},\n",
+    "    dataframe=df\n",
+    ")\n",
+    "updated_df = dataset.run()\n",
+    "print(updated_df)\n"
+   ],
+   "id": "2431219cb0b43b04",
+   "outputs": [
+    {
+     "name": "stdout",
+     "output_type": "stream",
+     "text": [
+      "\u001B[32mINFO\u001B[0m: \u001B[1mGenerated DataFrame with shape: (4, 3)\u001B[0m\n",
+      "    Celestial Body  Distance from Earth (light years)       Discovery Method\n",
+      "0      Quasar Echo                               8000  Gravitational Lensing\n",
+      "1  Exoplanet Xylon                                 42     Transit Photometry\n",
+      "2   Nebula Whisper                               1500    Radio Wave Analysis\n",
+      "3   Asteroid Drift                                320   Spectroscopic Survey\n"
+     ]
+    }
+   ],
+   "execution_count": 4
+  },
+  {
+   "metadata": {
+    "ExecuteTime": {
+     "end_time": "2024-09-24T11:35:42.205723Z",
+     "start_time": "2024-09-24T11:35:42.172928Z"
+    }
+   },
+   "cell_type": "code",
+   "source": "updated_df",
+   "id": "61bb74714aab8687",
+   "outputs": [
+    {
+     "data": {
+      "text/plain": [
+       "    Celestial Body  Distance from Earth (light years)       Discovery Method\n",
+       "0      Quasar Echo                               8000  Gravitational Lensing\n",
+       "1  Exoplanet Xylon                                 42     Transit Photometry\n",
+       "2   Nebula Whisper                               1500    Radio Wave Analysis\n",
+       "3   Asteroid Drift                                320   Spectroscopic Survey"
+      ],
+      "text/html": [
+       "<div>\n",
+       "<style scoped>\n",
+       "    .dataframe tbody tr th:only-of-type {\n",
+       "        vertical-align: middle;\n",
+       "    }\n",
+       "\n",
+       "    .dataframe tbody tr th {\n",
+       "        vertical-align: top;\n",
+       "    }\n",
+       "\n",
+       "    .dataframe thead th {\n",
+       "        text-align: right;\n",
+       "    }\n",
+       "</style>\n",
+       "<table border=\"1\" class=\"dataframe\">\n",
+       "  <thead>\n",
+       "    <tr style=\"text-align: right;\">\n",
+       "      <th></th>\n",
+       "      <th>Celestial Body</th>\n",
+       "      <th>Distance from Earth (light years)</th>\n",
+       "      <th>Discovery Method</th>\n",
+       "    </tr>\n",
+       "  </thead>\n",
+       "  <tbody>\n",
+       "    <tr>\n",
+       "      <th>0</th>\n",
+       "      <td>Quasar Echo</td>\n",
+       "      <td>8000</td>\n",
+       "      <td>Gravitational Lensing</td>\n",
+       "    </tr>\n",
+       "    <tr>\n",
+       "      <th>1</th>\n",
+       "      <td>Exoplanet Xylon</td>\n",
+       "      <td>42</td>\n",
+       "      <td>Transit Photometry</td>\n",
+       "    </tr>\n",
+       "    <tr>\n",
+       "      <th>2</th>\n",
+       "      <td>Nebula Whisper</td>\n",
+       "      <td>1500</td>\n",
+       "      <td>Radio Wave Analysis</td>\n",
+       "    </tr>\n",
+       "    <tr>\n",
+       "      <th>3</th>\n",
+       "      <td>Asteroid Drift</td>\n",
+       "      <td>320</td>\n",
+       "      <td>Spectroscopic Survey</td>\n",
+       "    </tr>\n",
+       "  </tbody>\n",
+       "</table>\n",
+       "</div>"
+      ]
+     },
+     "execution_count": 5,
+     "metadata": {},
+     "output_type": "execute_result"
+    }
+   ],
+   "execution_count": 5
+  },
+  {
+   "metadata": {},
+   "cell_type": "markdown",
+   "source": "## Generate Data with Few-shot input output Examples",
+   "id": "2b251be24dd78ec"
+  },
+  {
+   "metadata": {
+    "ExecuteTime": {
+     "end_time": "2024-09-24T11:37:15.134731Z",
+     "start_time": "2024-09-24T11:37:13.335040Z"
+    }
+   },
+   "cell_type": "code",
+   "source": [
+    "from IndoxGen.SynthCore.SynthDataGen import FewShotPrompt\n",
+    "\n",
+    "examples = [\n",
+    "    {\n",
+    "        \"input\": \"Generate a dataset with 3 columns and 2 rows about biology.\",\n",
+    "        \"output\": '[{\"Species\": \"Human\", \"Cell Count\": 37.2, \"Age\": 30}, {\"Species\": \"Mouse\", \"Cell Count\": 3.2, \"Age\": 2}]'\n",
+    "    },\n",
+    "    {\n",
+    "        \"input\": \"Generate a dataset with 3 columns and 2 rows about chemistry.\",\n",
+    "        \"output\": '[{\"Element\": \"Hydrogen\", \"Atomic Number\": 1, \"Weight\": 1.008}, {\"Element\": \"Oxygen\", \"Atomic Number\": 8, \"Weight\": 15.999}]'\n",
+    "    }\n",
+    "]\n",
+    "\n",
+    "user_prompt = \"Generate a dataset with 3 columns and 2 rows about astronomy.\"\n",
+    "#instruction = DataGenerationPrompt.get_instruction(user_prompt)\n",
+    "LLM = IndoxApi(api_key=INDOX_API_KEY)\n",
+    "\n",
+    "data_generator= FewShotPrompt(\n",
+    "    prompt_name=\"Generate Astronomy Dataset\",\n",
+    "    args={\n",
+    "        \"llm\": LLM,\n",
+    "        \"n\": 1,  \n",
+    "        \"instruction\": user_prompt,  \n",
+    "    },\n",
+    "    outputs={\"generations\": \"generate\"},\n",
+    "    examples=examples  \n",
+    ")\n",
+    "\n",
+    "generated_df = data_generator.run()\n",
+    "\n",
+    "print(generated_df)\n",
+    "data_generator.save_to_excel(\"output_data.xlsx\",df)\n"
+   ],
+   "id": "59be4f15250a5399",
+   "outputs": [
+    {
+     "name": "stdout",
+     "output_type": "stream",
+     "text": [
+      "  Celestial Body  Diameter (km)  Distance from Sun (million km)\n",
+      "0          Earth          12742                           149.6\n",
+      "1           Mars           6779                           227.9\n",
+      "\u001B[32mINFO\u001B[0m: \u001B[1mDataFrame saved to Excel file at: output_data.xlsx\u001B[0m\n"
+     ]
+    }
+   ],
+   "execution_count": 9
+  },
+  {
+   "metadata": {
+    "ExecuteTime": {
+     "end_time": "2024-09-24T11:37:22.843324Z",
+     "start_time": "2024-09-24T11:37:22.819749Z"
+    }
+   },
+   "cell_type": "code",
+   "source": "df",
+   "id": "47d8702e06da7bd9",
+   "outputs": [
+    {
+     "data": {
+      "text/plain": [
+       "  Celestial Body  Diameter (km)  Distance from Sun (million km)\n",
+       "0          Earth          12742                           149.6\n",
+       "1           Mars           6779                           227.9"
+      ],
+      "text/html": [
+       "<div>\n",
+       "<style scoped>\n",
+       "    .dataframe tbody tr th:only-of-type {\n",
+       "        vertical-align: middle;\n",
+       "    }\n",
+       "\n",
+       "    .dataframe tbody tr th {\n",
+       "        vertical-align: top;\n",
+       "    }\n",
+       "\n",
+       "    .dataframe thead th {\n",
+       "        text-align: right;\n",
+       "    }\n",
+       "</style>\n",
+       "<table border=\"1\" class=\"dataframe\">\n",
+       "  <thead>\n",
+       "    <tr style=\"text-align: right;\">\n",
+       "      <th></th>\n",
+       "      <th>Celestial Body</th>\n",
+       "      <th>Diameter (km)</th>\n",
+       "      <th>Distance from Sun (million km)</th>\n",
+       "    </tr>\n",
+       "  </thead>\n",
+       "  <tbody>\n",
+       "    <tr>\n",
+       "      <th>0</th>\n",
+       "      <td>Earth</td>\n",
+       "      <td>12742</td>\n",
+       "      <td>149.6</td>\n",
+       "    </tr>\n",
+       "    <tr>\n",
+       "      <th>1</th>\n",
+       "      <td>Mars</td>\n",
+       "      <td>6779</td>\n",
+       "      <td>227.9</td>\n",
+       "    </tr>\n",
+       "  </tbody>\n",
+       "</table>\n",
+       "</div>"
+      ]
+     },
+     "execution_count": 10,
+     "metadata": {},
+     "output_type": "execute_result"
+    }
+   ],
+   "execution_count": 10
+  },
+  {
+   "metadata": {},
+   "cell_type": "markdown",
+   "source": "## Generate Data with Attribute",
+   "id": "9a6dd9fc64f98a2"
+  },
+  {
+   "metadata": {
+    "ExecuteTime": {
+     "end_time": "2024-09-24T11:37:31.384995Z",
+     "start_time": "2024-09-24T11:37:25.612419Z"
+    }
+   },
+   "cell_type": "code",
+   "source": [
+    "from IndoxGen.SynthCore.SynthDataGen import DataFromAttributedPrompt\n",
+    "LLM = IndoxApi(api_key=INDOX_API_KEY)\n",
+    "\n",
+    "args = {\n",
+    "    \"instruction\": \"Generate a {adjective} sentence that is {length}.\",\n",
+    "    \"attributes\": {\n",
+    "        \"adjective\": [\"serious\", \"funny\"],\n",
+    "        \"length\": [\"short\", \"long\"]\n",
+    "    },\n",
+    "    \"llm\":LLM\n",
+    "}\n",
+    "\n",
+    "dataset = DataFromAttributedPrompt(prompt_name=\"ExamplePrompt\",\n",
+    "                                            args=args,\n",
+    "                                            outputs={})\n",
+    "\n",
+    "df = dataset .run()\n",
+    "\n",
+    "print(df)"
+   ],
+   "id": "535a991e554bbc33",
+   "outputs": [
+    {
+     "name": "stdout",
+     "output_type": "stream",
+     "text": [
+      "\u001B[32mINFO\u001B[0m: \u001B[1mGenerated 4 prompts from attributes.\u001B[0m\n",
+      "\u001B[32mINFO\u001B[0m: \u001B[1mRunning prompt: Generate a serious sentence that is short.\u001B[0m\n",
+      "\u001B[32mINFO\u001B[0m: \u001B[1mRunning prompt: Generate a serious sentence that is long.\u001B[0m\n",
+      "\u001B[32mINFO\u001B[0m: \u001B[1mRunning prompt: Generate a funny sentence that is short.\u001B[0m\n",
+      "\u001B[32mINFO\u001B[0m: \u001B[1mRunning prompt: Generate a funny sentence that is long.\u001B[0m\n",
+      "\u001B[32mINFO\u001B[0m: \u001B[1mGenerated DataFrame with 4 records.\u001B[0m\n",
+      "                                            response\n",
+      "0                             Time waits for no one.\n",
+      "1  In the quiet stillness of the early morning, a...\n",
+      "2  I told my dog he was adopted, and now he won’t...\n",
+      "3  As the overly ambitious squirrel, donning a ti...\n"
+     ]
+    }
+   ],
+   "execution_count": 11
+  },
+  {
+   "metadata": {
+    "ExecuteTime": {
+     "end_time": "2024-09-24T11:35:46.808724Z",
+     "start_time": "2024-09-24T11:35:46.793089Z"
+    }
+   },
+   "cell_type": "code",
+   "source": "df",
+   "id": "ff21b5b7af50eadb",
+   "outputs": [],
+   "execution_count": null
+  }
+ ],
+ "metadata": {
+  "kernelspec": {
+   "display_name": "Python 3",
+   "language": "python",
+   "name": "python3"
+  },
+  "language_info": {
+   "codemirror_mode": {
+    "name": "ipython",
+    "version": 2
+   },
+   "file_extension": ".py",
+   "mimetype": "text/x-python",
+   "name": "python",
+   "nbconvert_exporter": "python",
+   "pygments_lexer": "ipython2",
+   "version": "2.7.6"
+  }
+ },
+ "nbformat": 4,
+ "nbformat_minor": 5
+}